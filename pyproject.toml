--- conflicted
+++ resolved
@@ -3,13 +3,8 @@
 version = "0.1.0"
 description = "Add your description here"
 readme = "README.md"
-<<<<<<< HEAD
-requires-python = ">=3.12"
+requires-python = ">=3.11"
 dependencies = []
 
 [tool.setuptools.packages.find]
-where = ["src"]
-=======
-requires-python = ">=3.11"
-dependencies = []
->>>>>>> 7b855818
+where = ["src"]